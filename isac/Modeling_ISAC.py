--- conflicted
+++ resolved
@@ -2,26 +2,15 @@
 
 from __future__ import annotations
 
-<<<<<<< HEAD
-from typing import Optional, Tuple, Union
-=======
 from typing import Optional, Tuple
->>>>>>> 6a7d5495
 
 import torch
 import torch.nn as nn
 import torch.nn.functional as F
-<<<<<<< HEAD
-from transformers import CausalLMOutputWithPast, GenerationMixin, PreTrainedModel
-from transformers.modeling_outputs import BaseModelOutputWithPast
-
-from .ISACConfig import ModelConfig
-=======
 from transformers import GenerationMixin, PreTrainedModel
 from transformers.modeling_outputs import CausalLMOutputWithPast
 
 from ISACConfig import ModelConfig
->>>>>>> 6a7d5495
 
 
 class RMSNorm(nn.Module):
@@ -241,10 +230,6 @@
         past_key_value=None,
         token_mask: Optional[torch.Tensor] = None,
         router_scores: Optional[torch.Tensor] = None,
-<<<<<<< HEAD
-        output_attentions: bool = False,
-=======
->>>>>>> 6a7d5495
     ):
         bsz, q_len, _ = hidden_states.size()
 
@@ -318,11 +303,6 @@
             if token_mask.dtype != torch.bool:
                 token_mask = token_mask > 0
 
-<<<<<<< HEAD
-        attn_weights: Optional[torch.Tensor] = None
-
-=======
->>>>>>> 6a7d5495
         if token_mask is not None and not bool(token_mask.all()):
             attn_output = torch.zeros(bsz, q_len, self.hidden_size, device=hidden_states.device, dtype=hidden_states.dtype)
             for batch_idx in range(bsz):
@@ -382,27 +362,12 @@
             attn_output = attn_output.transpose(1, 2).contiguous()
             attn_output = attn_output.reshape(bsz, q_len, self.hidden_size)
 
-<<<<<<< HEAD
-            if output_attentions:
-                scale = float(self.head_dim) ** -0.5
-                query_states_scaled = query_states * scale
-                attn_weights = torch.matmul(query_states_scaled, attn_key.transpose(-2, -1))
-                if attn_mask is not None:
-                    attn_weights = attn_weights.masked_fill(attn_mask, float("-inf"))
-                attn_weights = torch.softmax(attn_weights, dim=-1, dtype=torch.float32).to(query_states.dtype)
-
-=======
->>>>>>> 6a7d5495
         attn_output = self.o_proj(attn_output)
 
         if router_scores is not None:
             attn_output = attn_output * router_scores
 
-<<<<<<< HEAD
-        return attn_output, present_key_value, attn_weights if output_attentions else None
-=======
         return attn_output, present_key_value
->>>>>>> 6a7d5495
 
 
 class DecoderLayer(nn.Module):
@@ -486,21 +451,13 @@
                 self.attn_min_tokens,
             )
 
-<<<<<<< HEAD
-        attn_output, present_key_value, attn_weights = self.self_attn(
-=======
         attn_output, present_key_value = self.self_attn(
->>>>>>> 6a7d5495
             hidden_states=normed_hidden,
             attention_mask=attention_mask,
             position_ids=position_ids,
             past_key_value=past_key_value,
             token_mask=attn_token_mask,
             router_scores=attn_router_scores,
-<<<<<<< HEAD
-            output_attentions=output_attentions,
-=======
->>>>>>> 6a7d5495
         )
         hidden_states = residual + attn_output
 
@@ -576,14 +533,8 @@
             past_length = 0
             if past_key_values is not None and len(past_key_values) > 0:
                 past_length = past_key_values[0][0].shape[2]
-<<<<<<< HEAD
-            device = input_ids.device if input_ids is not None else inputs_embeds.device
-            position_ids = torch.arange(
-                past_length, past_length + seq_length, dtype=torch.long, device=device
-=======
             position_ids = torch.arange(
                 past_length, past_length + seq_length, dtype=torch.long, device=input_ids.device
->>>>>>> 6a7d5495
             ).unsqueeze(0).expand(batch_size, -1)
 
         if inputs_embeds is None:
@@ -591,12 +542,6 @@
         else:
             hidden_states = inputs_embeds
 
-<<<<<<< HEAD
-        if use_cache is None:
-            use_cache = getattr(self.config, "use_cache", True)
-
-=======
->>>>>>> 6a7d5495
         if attention_mask is not None:
             attention_mask = attention_mask.to(hidden_states.device)
 
