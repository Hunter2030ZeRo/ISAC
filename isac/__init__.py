--- conflicted
+++ resolved
@@ -4,13 +4,8 @@
 
 from transformers import AutoConfig, AutoModelForCausalLM
 
-<<<<<<< HEAD
-from .ISACConfig import ModelConfig, tokenizer, vocab
-from .Modeling_ISAC import CustomTransformerForCausalLM
-=======
 from ISACConfig import ModelConfig, tokenizer, vocab
 from Modeling_ISAC import CustomTransformerForCausalLM
->>>>>>> 931af0d1
 
 __all__ = [
     "CustomTransformerForCausalLM",
